--- conflicted
+++ resolved
@@ -354,17 +354,12 @@
     finally {
       String outText = stdout.toString();
       context.processMessage(new ProgressMessage(outText, 1.0f));
-<<<<<<< HEAD
-      try { Closeables.close(stdout, true); } catch (IOException ignored) {}
-      try { Closeables.close(stderr, true); } catch (IOException ignored) {}
-=======
       try {
         Closeables.close(stdout, true);
         Closeables.close(stderr, true);
       } catch (IOException e) {
         LOG.debug(e);
       }
->>>>>>> c4cd6b8d
       connection.close();
     }
   }
@@ -426,16 +421,12 @@
         context.processMessage(createCompilerErrorMessage(message));
       }
       finally {
-<<<<<<< HEAD
-        try { Closeables.close(out, true); } catch (IOException ignored) {}
-=======
         try {
           Closeables.close(out, true);
         }
         catch (IOException e1) {
           LOG.debug(e1);
         }
->>>>>>> c4cd6b8d
       }
     }
     throw new ProjectBuildException(e.getMessage());
