/*
 * Copyright (C) 2014 The Android Open Source Project
 *
 * Licensed under the Apache License, Version 2.0 (the "License");
 * you may not use this file except in compliance with the License.
 * You may obtain a copy of the License at
 *
 *      http://www.apache.org/licenses/LICENSE-2.0
 *
 * Unless required by applicable law or agreed to in writing, software
 * distributed under the License is distributed on an "AS IS" BASIS,
 * WITHOUT WARRANTIES OR CONDITIONS OF ANY KIND, either express or implied.
 * See the License for the specific language governing permissions and
 * limitations under the License.
 */
package com.android.tools.idea.tests.gui.framework.fixture;

import com.android.tools.idea.tests.gui.framework.GuiTests;
import com.intellij.execution.DefaultExecutionResult;
import com.intellij.execution.impl.ConsoleViewImpl;
import com.intellij.execution.ui.layout.impl.GridImpl;
import com.intellij.execution.ui.layout.impl.JBRunnerTabs;
import com.intellij.openapi.actionSystem.impl.ActionButton;
import com.intellij.openapi.actionSystem.impl.ActionToolbarImpl;
import com.intellij.ui.content.Content;
import com.intellij.ui.tabs.impl.JBTabsImpl;
import com.intellij.ui.tabs.impl.TabLabel;
import com.intellij.util.ui.UIUtil;
import org.fest.reflect.core.Reflection;
import org.fest.swing.core.GenericTypeMatcher;
import org.fest.swing.core.Robot;
import org.fest.swing.timing.Condition;
import org.fest.swing.timing.Timeout;
import org.fest.swing.util.TextMatcher;
import org.jetbrains.annotations.NotNull;

import javax.swing.*;
import java.util.List;

import static junit.framework.Assert.assertNotNull;
import static org.fest.swing.timing.Pause.pause;

public class ExecutionToolWindowFixture extends ToolWindowFixture {
  public static class ContentFixture {
    @NotNull private final ExecutionToolWindowFixture myParentToolWindow;
    @NotNull private final Robot myRobot;
    @NotNull private final Content myContent;

    private ContentFixture(@NotNull ExecutionToolWindowFixture parentToolWindow, @NotNull Robot robot, @NotNull Content content) {
      myParentToolWindow = parentToolWindow;
      myRobot = robot;
      myContent = content;
    }

    public void waitForOutput(@NotNull final TextMatcher matcher, @NotNull Timeout timeout) {
      pause(new Condition("LogCat tool window output check for package name.") {
        @Override
        public boolean test() {
          return outputMatches(matcher);
        }
      }, timeout);
    }

    public boolean outputMatches(@NotNull TextMatcher matcher) {
      ConsoleViewImpl consoleView = getConsoleView();
      if (consoleView.getEditor() == null) {
        // If our handle has been replaced, find it again.
        getTabComponent("Console");
        consoleView = getConsoleView();
      }

      return matcher.isMatching(consoleView.getEditor().getDocument().getText());
    }

    @NotNull
    private ConsoleViewImpl getConsoleView() {
      return myRobot.finder().findByType(myContent.getComponent(), ConsoleViewImpl.class, false);
    }

    @NotNull
    public JComponent getTabComponent(@NotNull final String tabName) {
      return getTabContent(myParentToolWindow.myToolWindow.getComponent(), JBRunnerTabs.class, GridImpl.class, tabName);
    }

    @NotNull
    private JComponent getTabContent(@NotNull final JComponent root,
                                     final Class<? extends JBTabsImpl> parentComponentType,
                                     @NotNull final Class<? extends JComponent> tabContentType,
                                     @NotNull final String tabName) {
      myParentToolWindow.activate();
      myParentToolWindow.waitUntilIsVisible();

      TabLabel tabLabel;
      if (parentComponentType == null) {
        tabLabel = GuiTests.waitUntilFound(myRobot, new GenericTypeMatcher<TabLabel>(TabLabel.class) {
          @Override
          protected boolean isMatching(TabLabel component) {
            return component.toString().equals(tabName);
          }
        });
      }
      else {
        final JComponent parent = myRobot.finder().findByType(root, parentComponentType, false);
        tabLabel = GuiTests.waitUntilFound(myRobot, parent, new GenericTypeMatcher<TabLabel>(TabLabel.class) {
          @Override
          protected boolean isMatching(TabLabel component) {
            return component.getParent() == parent && component.toString().equals(tabName);
          }
        });
      }
      myRobot.click(tabLabel);
      return myRobot.finder().findByType(tabContentType);
    }

    public boolean isExecutionInProgress() {
      // Consider that execution is in progress if 'stop' toolbar button is enabled.
      ActionToolbarImpl toolbar = UIUtil.findComponentOfType(myContent.getComponent(), ActionToolbarImpl.class);
      assertNotNull(toolbar);
      List<ActionButton> buttons = UIUtil.findComponentsOfType(toolbar, ActionButton.class);
      for (ActionButton button : buttons) {
        if ("com.intellij.execution.actions.StopAction".equals(button.getAction().getClass().getCanonicalName())) {
          return Reflection.method("isButtonEnabled").withReturnType(boolean.class).in(button).invoke();
        }
      }
      return true;
    }

    public boolean stop() {
      ActionToolbarImpl toolbar = UIUtil.findComponentOfType(myContent.getComponent(), ActionToolbarImpl.class);
      assertNotNull(toolbar);
      List<ActionButton> buttons = UIUtil.findComponentsOfType(toolbar, ActionButton.class);
      for (ActionButton button : buttons) {
<<<<<<< HEAD
        if (button.getAction() != null && button.getAction().getClass().getName().equals("com.intellij.execution.actions.StopAction")) {
=======
        if (button.getAction() instanceof DefaultExecutionResult.StopAction) {
>>>>>>> 134b8e19
          boolean enabled = Reflection.method("isButtonEnabled").withReturnType(boolean.class).in(button).invoke();
          if (enabled) {
            button.click();
            return true;
          }
          return false;
        }
      }
      return false;
    }
  }

  protected ExecutionToolWindowFixture(@NotNull String toolWindowId, @NotNull IdeFrameFixture ideFrame) {
    super(toolWindowId, ideFrame.getProject(), ideFrame.robot);
  }

  @NotNull
  public ContentFixture findContent(@NotNull String appName) {
    Content content = getContent(appName);
    assertNotNull(content);
    return new ContentFixture(this, myRobot, content);
  }
}<|MERGE_RESOLUTION|>--- conflicted
+++ resolved
@@ -130,11 +130,7 @@
       assertNotNull(toolbar);
       List<ActionButton> buttons = UIUtil.findComponentsOfType(toolbar, ActionButton.class);
       for (ActionButton button : buttons) {
-<<<<<<< HEAD
-        if (button.getAction() != null && button.getAction().getClass().getName().equals("com.intellij.execution.actions.StopAction")) {
-=======
         if (button.getAction() instanceof DefaultExecutionResult.StopAction) {
->>>>>>> 134b8e19
           boolean enabled = Reflection.method("isButtonEnabled").withReturnType(boolean.class).in(button).invoke();
           if (enabled) {
             button.click();
