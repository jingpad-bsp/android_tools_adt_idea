--- conflicted
+++ resolved
@@ -218,18 +218,12 @@
     final VirtualFile[] dependencies = collectDependencies(module);
     final String[] dependencyPaths = toSortedPaths(dependencies);
 
-<<<<<<< HEAD
-    final List<Object> newState = Arrays.asList(androidTargetHashString, facet.isLibraryProject(),
-                                                Arrays.asList(dependencyPaths), facet.getProperties().ENABLE_MANIFEST_MERGING);
-=======
     final List<Object> newState = Arrays.asList(
       androidTargetHashString,
-      facet.getProperties().
-      LIBRARY_PROJECT,
+      facet.isLibraryProject(),
       Arrays.asList(dependencyPaths),
       facet.getProperties().ENABLE_MANIFEST_MERGING,
       facet.getProperties().ENABLE_PRE_DEXING);
->>>>>>> bf4c4e2d
     final List<Object> state = facet.getUserData(ANDROID_PROPERTIES_STATE_KEY);
 
     if (state == null || !Comparing.equal(state, newState)) {
