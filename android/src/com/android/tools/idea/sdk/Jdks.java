--- conflicted
+++ resolved
@@ -83,11 +83,7 @@
 
   @Nullable
   public static String getJdkHomePath(@NotNull LanguageLevel langLevel) {
-<<<<<<< HEAD
-    Collection<String> jdkHomePaths = JavaSdk.getInstance().suggestHomePaths();
-=======
     Collection<String> jdkHomePaths = new ArrayList<String>(JavaSdk.getInstance().suggestHomePaths());
->>>>>>> 4517ba93
     if (jdkHomePaths.isEmpty()) {
       return null;
     }
