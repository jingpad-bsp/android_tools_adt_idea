/*
 * Copyright (C) 2013 The Android Open Source Project
 *
 * Licensed under the Apache License, Version 2.0 (the "License");
 * you may not use this file except in compliance with the License.
 * You may obtain a copy of the License at
 *
 *      http://www.apache.org/licenses/LICENSE-2.0
 *
 * Unless required by applicable law or agreed to in writing, software
 * distributed under the License is distributed on an "AS IS" BASIS,
 * WITHOUT WARRANTIES OR CONDITIONS OF ANY KIND, either express or implied.
 * See the License for the specific language governing permissions and
 * limitations under the License.
 */
package com.android.tools.idea.gradle.project;

import com.android.SdkConstants;
import com.android.builder.model.AndroidProject;
import com.android.builder.model.Variant;
import com.android.sdklib.repository.FullRevision;
import com.android.tools.idea.gradle.*;
import com.android.tools.idea.gradle.dependency.Dependency;
import com.android.tools.idea.gradle.service.notification.NotificationHyperlink;
import com.android.tools.idea.gradle.service.notification.OpenAndroidSdkManagerHyperlink;
import com.android.tools.idea.gradle.service.notification.SearchInBuildFilesHyperlink;
import com.android.tools.idea.gradle.util.AndroidGradleSettings;
import com.android.tools.idea.gradle.util.LocalProperties;
import com.android.tools.idea.sdk.DefaultSdks;
import com.android.tools.idea.startup.AndroidStudioSpecificInitializer;
import com.google.common.annotations.VisibleForTesting;
import com.google.common.base.Strings;
import com.google.common.collect.Lists;
import com.google.common.collect.Sets;
import com.intellij.execution.configurations.SimpleJavaParameters;
import com.intellij.openapi.application.ApplicationManager;
import com.intellij.openapi.externalSystem.model.DataNode;
import com.intellij.openapi.externalSystem.model.ExternalSystemException;
import com.intellij.openapi.externalSystem.model.Key;
import com.intellij.openapi.externalSystem.model.ProjectKeys;
import com.intellij.openapi.externalSystem.model.project.ContentRootData;
import com.intellij.openapi.externalSystem.model.project.ExternalSystemSourceType;
import com.intellij.openapi.externalSystem.model.project.ModuleData;
import com.intellij.openapi.externalSystem.model.project.ProjectData;
import com.intellij.openapi.externalSystem.util.ExternalSystemApiUtil;
import com.intellij.openapi.externalSystem.util.ExternalSystemConstants;
import com.intellij.openapi.externalSystem.util.Order;
import com.intellij.openapi.ui.Messages;
import com.intellij.openapi.util.KeyValue;
import com.intellij.openapi.util.io.FileUtil;
import com.intellij.util.PathUtil;
import com.intellij.util.containers.ContainerUtil;
import com.intellij.util.containers.ContainerUtilRt;
import com.intellij.util.ui.UIUtil;
import org.gradle.tooling.model.gradle.GradleScript;
import org.gradle.tooling.model.idea.IdeaModule;
import org.jetbrains.annotations.NotNull;
import org.jetbrains.annotations.Nullable;
import org.jetbrains.plugins.gradle.service.project.AbstractProjectResolverExtension;
import org.jetbrains.plugins.gradle.util.GradleConstants;

import java.io.File;
import java.io.IOException;
import java.net.URL;
import java.util.*;

import static com.android.tools.idea.gradle.service.ProjectImportEventMessageDataService.RECOMMENDED_ACTIONS_CATEGORY;
import static com.android.tools.idea.gradle.util.GradleUtil.GRADLE_PLUGIN_MINIMUM_VERSION;

/**
 * Imports Android-Gradle projects into IDEA.
 */
@Order(ExternalSystemConstants.UNORDERED)
public class AndroidGradleProjectResolver extends AbstractProjectResolverExtension {

  private static final String UNSUPPORTED_MODEL_VERSION_ERROR = String.format(
    "Project is using an old version of the Android Gradle plug-in. The minimum supported version is %1$s.\n\n" +
    "Please update the version of the dependency 'com.android.tools.build:gradle' in your build.gradle files.",
    GRADLE_PLUGIN_MINIMUM_VERSION);

  @NotNull private final ProjectImportErrorHandler myErrorHandler;

  // This constructor is called by the IDE. See this module's plugin.xml file, implementation of extension 'projectResolve'.
  @SuppressWarnings("UnusedDeclaration")
  public AndroidGradleProjectResolver() {
    //noinspection TestOnlyProblems
    this(new ProjectImportErrorHandler());
  }

  @VisibleForTesting
  AndroidGradleProjectResolver(@NotNull ProjectImportErrorHandler errorHandler) {
    myErrorHandler = errorHandler;
  }

  @NotNull
  @Override
  public ModuleData createModule(@NotNull IdeaModule gradleModule, @NotNull ProjectData projectData) {
    AndroidProject androidProject = resolverCtx.getExtraProject(gradleModule, AndroidProject.class);
    if (androidProject != null && !GradleModelVersionCheck.isSupportedVersion(androidProject)) {
      throw new IllegalStateException(UNSUPPORTED_MODEL_VERSION_ERROR);
    }
    return nextResolver.createModule(gradleModule, projectData);
  }

  @Override
  public void populateModuleContentRoots(@NotNull IdeaModule gradleModule, @NotNull DataNode<ModuleData> ideModule) {
    GradleScript buildScript = gradleModule.getGradleProject().getBuildScript();
    if (buildScript == null || buildScript.getSourceFile() == null) {
      nextResolver.populateModuleContentRoots(gradleModule, ideModule);
      return;
    }
    File buildFile = buildScript.getSourceFile();
    File moduleRootDir = buildFile.getParentFile();
    AndroidProject androidProject = resolverCtx.getExtraProject(gradleModule, AndroidProject.class);
    if (androidProject != null) {
      Variant selectedVariant = getFirstVariant(androidProject);
      IdeaAndroidProject ideaAndroidProject =
        new IdeaAndroidProject(gradleModule.getName(), moduleRootDir, androidProject, selectedVariant.getName());
      addContentRoot(ideaAndroidProject, ideModule, moduleRootDir);

      ideModule.createChild(AndroidProjectKeys.IDE_ANDROID_PROJECT, ideaAndroidProject);
    }
    else {
      nextResolver.populateModuleContentRoots(gradleModule, ideModule);
    }
    File gradleSettingsFile = new File(moduleRootDir, SdkConstants.FN_SETTINGS_GRADLE);
    if (gradleSettingsFile.isFile() && androidProject == null) {
      // This is just a root folder for a group of Gradle projects. We don't set an IdeaGradleProject so the JPS builder won't try to
      // compile it using Gradle. We still need to create the module to display files inside it.
      return;
    }
<<<<<<< HEAD

    // create Android Facet (for android JPS builder) only if there is at least one Android module exist in the project
    if (!resolverCtx.findModulesWithModel(AndroidProject.class).isEmpty()) {
      IdeaGradleProject ideaGradleProject = new IdeaGradleProject(gradleModule.getName(), buildFile, gradleModule.getGradleProject().getPath());
      ideModule.createChild(AndroidProjectKeys.IDE_GRADLE_PROJECT, ideaGradleProject);
    }
=======
    IdeaGradleProject ideaGradleProject =
      new IdeaGradleProject(gradleModule.getName(), buildFile, gradleModule.getGradleProject().getPath());
    ideModule.createChild(AndroidProjectKeys.IDE_GRADLE_PROJECT, ideaGradleProject);
>>>>>>> f9d7b880
  }

  @Override
  public void populateModuleCompileOutputSettings(@NotNull IdeaModule gradleModule, @NotNull DataNode<ModuleData> ideModule) {
    // TODO check if an Android module should contain specific compiler settings
    // AndroidProject androidProject = resolverCtx.getExtraProject(gradleModule, AndroidProject.class);
    // if (androidProject == null) {
    //   nextResolver.populateModuleCompileOutputSettings(gradleModule, ideModule);
    // }
    nextResolver.populateModuleCompileOutputSettings(gradleModule, ideModule);
  }

  @Override
  public void populateModuleDependencies(@NotNull IdeaModule gradleModule,
                                         @NotNull DataNode<ModuleData> ideModule,
                                         @NotNull DataNode<ProjectData> ideProject) {
    AndroidProject androidProject = resolverCtx.getExtraProject(gradleModule, AndroidProject.class);
    if (androidProject != null) {
      // TODO check if this dependency import differs from base impl, see org.jetbrains.plugins.gradle.service.project.BaseGradleProjectResolverExtension#populateModuleDependencies
      IdeaAndroidProject ideAndroidProject = getIdeaAndroidProject(ideModule);
      Collection<Dependency> dependencies = Collections.emptyList();
      if (ideAndroidProject != null) {
        dependencies = Dependency.extractFrom(ideAndroidProject);
      }
      else {
        IdeaModule module = extractIdeaModule(ideModule);
        if (module != null) {
          dependencies = Dependency.extractFrom(module);
        }
      }
      if (!dependencies.isEmpty()) {
        ImportedDependencyUpdater importer = new ImportedDependencyUpdater(ideProject);
        importer.updateDependencies(ideModule, dependencies);
      }

      Collection<String> unresolvedDependencies = androidProject.getUnresolvedDependencies();
      populateUnresolvedDependencies(ideProject, Sets.newHashSet(unresolvedDependencies));
    }
    else {
      nextResolver.populateModuleDependencies(gradleModule, ideModule, ideProject);
    }
  }

  @NotNull
  @Override
  public Set<Class> getExtraProjectModelClasses() {
    return ContainerUtil.<Class>set(AndroidProject.class);
  }

  /**
   * This method is meant to be used just to return any extra JVM args we'd like to pass to Gradle. Given that we need to do some checks
   * (e.g. ensure that we only use one Android SDK) before the actual project import, and the IDEA's Gradle 'project import' framework does
   * not currently provide a place for such checks, we need to perform them here.
   * This method has a side effect: it checks that Android Studio and the project (local.properties) point to the same Android SDK home. If
   * they are not the same, it asks the user to choose one and updates either the IDE's default SDK or project's SDK based on the user's
   * choice.
   * TODO: Ask JetBrains to provide a method in GradleProjectResolverExtension where we can perform this check.
   */
  @NotNull
  @Override
  public List<KeyValue<String, String>> getExtraJvmArgs() {
    if (ExternalSystemApiUtil.isInProcessMode(GradleConstants.SYSTEM_ID)) {
      List<KeyValue<String, String>> args = Lists.newArrayList();

      File projectDir = new File(FileUtil.toSystemDependentName(resolverCtx.getProjectPath()));
      LocalProperties localProperties = getLocalProperties(projectDir);

      if (AndroidStudioSpecificInitializer.isAndroidStudio()) {
        syncIdeAndProjectAndroidHomes(localProperties);
      }
      else if (Strings.isNullOrEmpty(localProperties.getAndroidSdkPath())) {
        File androidHomePath = DefaultSdks.getDefaultAndroidHome();
        assert androidHomePath != null;
        args.add(KeyValue.create(AndroidGradleSettings.ANDROID_HOME_JVM_ARG, androidHomePath.getPath()));
      }

      args.add(KeyValue.create(AndroidProject.BUILD_MODEL_ONLY_SYSTEM_PROPERTY, String.valueOf(this.resolverCtx.isPreviewMode())));
      return args;
    }
    return Collections.emptyList();
  }

  @NotNull
  private static LocalProperties getLocalProperties(@NotNull File projectDir) {
    try {
      return new LocalProperties(projectDir);
    }
    catch (IOException e) {
      String msg = String.format("Unable to read local.properties file in project '%1$s'", projectDir.getPath());
      throw new ExternalSystemException(msg, e);
    }
  }

  private static void syncIdeAndProjectAndroidHomes(@NotNull final LocalProperties localProperties) {
    File androidHomePath = DefaultSdks.getDefaultAndroidHome();
    assert androidHomePath != null;

    final String ideAndroidHome = androidHomePath.getPath();
    final String projectAndroidHome = localProperties.getAndroidSdkPath();

    if (projectAndroidHome == null || projectAndroidHome.isEmpty()) {
      setProjectSdk(localProperties, ideAndroidHome);
      return;
    }
    final File projectAndroidHomePath = new File(projectAndroidHome);
    if (!DefaultSdks.validateAndroidSdkPath(projectAndroidHomePath)) {
      // The SDK path is not valid. It may be pointing to an SDK that does not exist. Just use Android Studio's.
      UIUtil.invokeAndWaitIfNeeded(new Runnable() {
        @Override
        public void run() {
          String format =
            "The path '%1$s' does not belong to an Android SDK.\n\nAndroid Studio will use its default SDK instead ('%2$s') " +
            "and will modify the project's local.properties file.";
          Messages.showErrorDialog(String.format(format, projectAndroidHome, ideAndroidHome), "Sync Android SDKs");
          setProjectSdk(localProperties, ideAndroidHome);
        }
      });
      return;
    }
    if (!FileUtil.pathsEqual(projectAndroidHome, ideAndroidHome)) {
      UIUtil.invokeAndWaitIfNeeded(new Runnable() {
        @Override
        public void run() {
          // Prompt the user to choose between the SDK in the Studio and the one in local.properties.
          ChooseSdkPathDialog dialog = new ChooseSdkPathDialog(ideAndroidHome, projectAndroidHome);
          dialog.show();
          switch (dialog.getExitCode()) {
            case ChooseSdkPathDialog.USE_IDE_SDK_PATH:
              setProjectSdk(localProperties, ideAndroidHome);
              break;
            case ChooseSdkPathDialog.USE_PROJECT_SDK_PATH:
              ApplicationManager.getApplication().runWriteAction(new Runnable() {
                @Override
                public void run() {
                  DefaultSdks.setDefaultAndroidHome(projectAndroidHomePath, false);
                }
              });
          }
        }
      });
    }
  }

  private static void setProjectSdk(@NotNull LocalProperties localProperties, @NotNull String androidHome) {
    localProperties.setAndroidSdkPath(androidHome);
    try {
      localProperties.save();
    }
    catch (IOException e) {
      String msg = String.format("Unable to save '%1$s'", localProperties.getFilePath().getPath());
      throw new ExternalSystemException(msg, e);
    }
  }

  // this exception will be thrown by org.jetbrains.plugins.gradle.service.project.GradleProjectResolver
  @SuppressWarnings("ThrowableResultOfMethodCallIgnored")
  @NotNull
  @Override
  public ExternalSystemException getUserFriendlyError(@NotNull Throwable error,
                                                      @NotNull String projectPath,
                                                      @Nullable String buildFilePath) {
    ExternalSystemException userFriendlyError = myErrorHandler.getUserFriendlyError(error, projectPath, buildFilePath);
    return userFriendlyError != null ? userFriendlyError : nextResolver.getUserFriendlyError(error, projectPath, buildFilePath);
  }

  @NotNull
  private static Variant getFirstVariant(@NotNull AndroidProject androidProject) {
    Map<String, Variant> variants = androidProject.getVariants();
    if (variants.size() == 1) {
      Variant variant = ContainerUtil.getFirstItem(variants.values());
      assert variant != null;
      return variant;
    }
    List<String> variantNames = Lists.newArrayList(variants.keySet());
    Collections.sort(variantNames);
    return variants.get(variantNames.get(0));
  }

  private static void addContentRoot(@NotNull IdeaAndroidProject androidProject,
                                     @NotNull DataNode<ModuleData> moduleInfo,
                                     @NotNull File moduleDir) {
    final ContentRootData contentRootData = new ContentRootData(GradleConstants.SYSTEM_ID, moduleDir.getPath());
    AndroidContentRoot.ContentRootStorage storage = new AndroidContentRoot.ContentRootStorage() {
      @Override
      @NotNull
      public String getRootDirPath() {
        return contentRootData.getRootPath();
      }

      @Override
      public void storePath(@NotNull ExternalSystemSourceType sourceType, @NotNull File directory) {
        contentRootData.storePath(sourceType, directory.getPath());
      }
    };
    AndroidContentRoot.storePaths(androidProject, storage);
    moduleInfo.createChild(ProjectKeys.CONTENT_ROOT, contentRootData);
  }

  @Nullable
  private static IdeaAndroidProject getIdeaAndroidProject(@NotNull DataNode<ModuleData> moduleInfo) {
    return getFirstNodeData(moduleInfo, AndroidProjectKeys.IDE_ANDROID_PROJECT);
  }

  @Nullable
  private static <T> T getFirstNodeData(@NotNull DataNode<ModuleData> moduleInfo, @NotNull Key<T> key) {
    Collection<DataNode<T>> children = ExternalSystemApiUtil.getChildren(moduleInfo, key);
    return getFirstNodeData(children);
  }

  @Nullable
  private static IdeaModule extractIdeaModule(@NotNull DataNode<ModuleData> moduleInfo) {
    Collection<DataNode<IdeaModule>> modules = ExternalSystemApiUtil.getChildren(moduleInfo, AndroidProjectKeys.IDEA_MODULE);
    // it is safe to remove this node. We only needed it to resolve dependencies.
    moduleInfo.getChildren().removeAll(modules);
    return getFirstNodeData(modules);
  }

  @Nullable
  private static <T> T getFirstNodeData(Collection<DataNode<T>> nodes) {
    DataNode<T> node = ContainerUtil.getFirstItem(nodes);
    return node != null ? node.getData() : null;
  }

  private static void populateUnresolvedDependencies(@NotNull DataNode<ProjectData> projectInfo,
                                                     @NotNull Set<String> unresolvedDependencies) {
    boolean promptToInstallSupportRepository = false;
    for (String dep : unresolvedDependencies) {
      if (dep.startsWith("com.android.support:")) {
        promptToInstallSupportRepository = true;
      }
      NotificationHyperlink hyperlink = createSearchInBuildFileHyperlink(dep);
      ProjectImportEventMessage msg = new ProjectImportEventMessage("Unresolved dependencies:", dep, hyperlink);
      projectInfo.createChild(AndroidProjectKeys.IMPORT_EVENT_MSG, msg);
    }
    if (promptToInstallSupportRepository) {
      NotificationHyperlink hyperlink = new OpenAndroidSdkManagerHyperlink();
      ProjectImportEventMessage msg =
        new ProjectImportEventMessage(RECOMMENDED_ACTIONS_CATEGORY, "Install the Android Support Repository.", hyperlink);
      projectInfo.createChild(AndroidProjectKeys.IMPORT_EVENT_MSG, msg);
    }
  }

  @NotNull
  private static NotificationHyperlink createSearchInBuildFileHyperlink(@NotNull String dependency) {
    String url = "search:" + dependency;
    return new SearchInBuildFilesHyperlink(url, "Search", dependency);
  }

  @Override
  public void enhanceRemoteProcessing(@NotNull SimpleJavaParameters parameters) {
    final List<String> classPath = ContainerUtilRt.newArrayList();
    // Android module jars
    ContainerUtil.addIfNotNull(PathUtil.getJarPathForClass(getClass()), classPath);
    // Android sdklib jar
    ContainerUtil.addIfNotNull(PathUtil.getJarPathForClass(FullRevision.class), classPath);
    // Android common jar
    ContainerUtil.addIfNotNull(PathUtil.getJarPathForClass(AndroidGradleSettings.class), classPath);
    // Android gradle model jar
    ContainerUtil.addIfNotNull(PathUtil.getJarPathForClass(AndroidProject.class), classPath);
    parameters.getClassPath().addAll(classPath);
  }

  @Override
  public void enhanceLocalProcessing(@NotNull List<URL> urls) {
    GradleImportNotificationListener.attachToManager();
  }
}<|MERGE_RESOLUTION|>--- conflicted
+++ resolved
@@ -129,18 +129,12 @@
       // compile it using Gradle. We still need to create the module to display files inside it.
       return;
     }
-<<<<<<< HEAD
-
     // create Android Facet (for android JPS builder) only if there is at least one Android module exist in the project
     if (!resolverCtx.findModulesWithModel(AndroidProject.class).isEmpty()) {
-      IdeaGradleProject ideaGradleProject = new IdeaGradleProject(gradleModule.getName(), buildFile, gradleModule.getGradleProject().getPath());
+      IdeaGradleProject ideaGradleProject =
+        new IdeaGradleProject(gradleModule.getName(), buildFile, gradleModule.getGradleProject().getPath());
       ideModule.createChild(AndroidProjectKeys.IDE_GRADLE_PROJECT, ideaGradleProject);
     }
-=======
-    IdeaGradleProject ideaGradleProject =
-      new IdeaGradleProject(gradleModule.getName(), buildFile, gradleModule.getGradleProject().getPath());
-    ideModule.createChild(AndroidProjectKeys.IDE_GRADLE_PROJECT, ideaGradleProject);
->>>>>>> f9d7b880
   }
 
   @Override
