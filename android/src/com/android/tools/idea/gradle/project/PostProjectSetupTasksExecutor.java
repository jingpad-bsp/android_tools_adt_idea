--- conflicted
+++ resolved
@@ -28,12 +28,6 @@
 import com.android.tools.idea.gradle.IdeaAndroidProject;
 import com.android.tools.idea.gradle.customizer.AbstractDependenciesModuleCustomizer;
 import com.android.tools.idea.gradle.eclipse.ImportModule;
-<<<<<<< HEAD
-import com.android.tools.idea.gradle.messages.AbstractNavigatable;
-=======
-import com.android.tools.idea.gradle.facet.AndroidGradleFacet;
-import com.android.tools.idea.gradle.facet.JavaGradleFacet;
->>>>>>> 1b05f5c1
 import com.android.tools.idea.gradle.messages.Message;
 import com.android.tools.idea.gradle.messages.ProjectSyncMessages;
 import com.android.tools.idea.gradle.service.notification.hyperlink.InstallPlatformHyperlink;
@@ -76,11 +70,7 @@
 import com.intellij.openapi.vfs.StandardFileSystems;
 import com.intellij.openapi.vfs.VfsUtil;
 import com.intellij.openapi.vfs.VirtualFile;
-<<<<<<< HEAD
-=======
 import com.intellij.pom.NonNavigatable;
-import com.intellij.pom.java.LanguageLevel;
->>>>>>> 1b05f5c1
 import com.intellij.util.ArrayUtil;
 import com.intellij.util.SystemProperties;
 import com.intellij.util.io.URLUtil;
@@ -509,16 +499,11 @@
             invalidAndroidSdks.add(sdk);
           }
         }
-<<<<<<< HEAD
 
         IdeaAndroidProject androidProject = androidFacet.getIdeaAndroidProject();
         if (checkJdkVersion && !ProjectJdkChecks.hasCorrectJdkVersion(module, androidProject)) {
           // we already displayed the error, no need to check each module.
           checkJdkVersion = false;
-=======
-        else {
-          msg = new Message("Project Configuration", Message.Type.ERROR, NonNavigatable.INSTANCE, text);
->>>>>>> 1b05f5c1
         }
       }
     }
