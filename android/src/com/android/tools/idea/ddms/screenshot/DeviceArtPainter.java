--- conflicted
+++ resolved
@@ -292,12 +292,8 @@
       @SuppressWarnings("UndesirableClassUsage") // Don't need Retina image here, and it's more expensive
       BufferedImage result = new BufferedImage(framedWidth, framedHeight, BufferedImage.TYPE_INT_ARGB);
       Graphics2D g = result.createGraphics();
-<<<<<<< HEAD
-      g.setColor(Gray.TRANSPARENT);
-=======
       //noinspection UseJBColor
       g.setColor(new Color(128, 0, 0, 0));
->>>>>>> f6bff8da
       g.fillRect(0, 0, result.getWidth(), result.getHeight());
 
       RenderedImage.paintClipped(g, scaledImage, device, screenX, screenY, false);
@@ -358,12 +354,8 @@
     @SuppressWarnings("UndesirableClassUsage") // Don't need Retina image here, and it's more expensive
     BufferedImage composite = new BufferedImage(width, height, BufferedImage.TYPE_INT_ARGB);
     Graphics2D g = composite.createGraphics();
-<<<<<<< HEAD
-    g.setColor(Gray.TRANSPARENT);
-=======
     //noinspection UseJBColor
     g.setColor(new Color(0, 0, 0, 0));
->>>>>>> f6bff8da
     g.fillRect(0, 0, composite.getWidth(), composite.getHeight());
 
     NinePatch ninePatch = NinePatch.load(image, true, false);
@@ -810,12 +802,8 @@
       @SuppressWarnings("UndesirableClassUsage") // Don't need Retina image here, and it's more expensive
       BufferedImage composite = new BufferedImage(myFrameWidth, myFrameHeight, BufferedImage.TYPE_INT_ARGB);
       Graphics g = composite.createGraphics();
-<<<<<<< HEAD
-      g.setColor(Gray.TRANSPARENT);
-=======
       //noinspection UseJBColor
       g.setColor(new Color(0, 0, 0, 0));
->>>>>>> f6bff8da
       g.fillRect(0, 0, composite.getWidth(), composite.getHeight());
 
       Graphics2D g2d = (Graphics2D)g;
