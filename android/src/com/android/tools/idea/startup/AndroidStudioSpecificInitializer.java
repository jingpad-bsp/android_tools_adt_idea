/*
 * Copyright (C) 2013 The Android Open Source Project
 *
 * Licensed under the Apache License, Version 2.0 (the "License");
 * you may not use this file except in compliance with the License.
 * You may obtain a copy of the License at
 *
 *      http://www.apache.org/licenses/LICENSE-2.0
 *
 * Unless required by applicable law or agreed to in writing, software
 * distributed under the License is distributed on an "AS IS" BASIS,
 * WITHOUT WARRANTIES OR CONDITIONS OF ANY KIND, either express or implied.
 * See the License for the specific language governing permissions and
 * limitations under the License.
 */
package com.android.tools.idea.startup;

import com.android.SdkConstants;
import com.android.sdklib.IAndroidTarget;
import com.android.tools.idea.actions.*;
import com.android.tools.idea.gradle.util.GradleUtil;
import com.android.tools.idea.run.ArrayMapRenderer;
import com.android.tools.idea.sdk.DefaultSdks;
import com.android.tools.idea.sdk.VersionCheck;
import com.android.utils.Pair;
import com.google.common.io.Closeables;
import com.intellij.debugger.settings.NodeRendererSettings;
import com.intellij.ide.AppLifecycleListener;
import com.intellij.ide.actions.TemplateProjectSettingsGroup;
import com.intellij.ide.projectView.actions.MarkRootGroup;
import com.intellij.ide.projectView.impl.MoveModuleToGroupTopLevel;
import com.intellij.openapi.actionSystem.*;
import com.intellij.openapi.application.ApplicationManager;
import com.intellij.openapi.application.PathManager;
import com.intellij.openapi.diagnostic.Logger;
import com.intellij.openapi.projectRoots.Sdk;
import com.intellij.openapi.projectRoots.SdkAdditionalData;
import com.intellij.openapi.projectRoots.SdkModificator;
import com.intellij.openapi.roots.OrderRootType;
import com.intellij.openapi.util.io.FileUtil;
import com.intellij.openapi.util.text.StringUtil;
import com.intellij.openapi.vfs.VirtualFile;
import com.intellij.psi.codeStyle.CodeStyleScheme;
import com.intellij.psi.codeStyle.CodeStyleSchemes;
import com.intellij.psi.codeStyle.CodeStyleSettings;
import com.intellij.util.PlatformUtils;
import com.intellij.util.SystemProperties;
import com.intellij.util.messages.MessageBusConnection;
import org.jetbrains.android.sdk.AndroidPlatform;
import org.jetbrains.android.sdk.AndroidSdkAdditionalData;
import org.jetbrains.android.sdk.AndroidSdkType;
import org.jetbrains.android.sdk.AndroidSdkUtils;
import org.jetbrains.annotations.NonNls;
import org.jetbrains.annotations.NotNull;
import org.jetbrains.annotations.Nullable;

import java.io.File;
import java.io.FileInputStream;
import java.io.IOException;
import java.util.ArrayDeque;
import java.util.Deque;
import java.util.Properties;

/** Initialization performed only in the context of the Android IDE. */
public class AndroidStudioSpecificInitializer implements Runnable {
  private static final Logger LOG = Logger.getInstance("#com.android.tools.idea.startup.AndroidStudioSpecificInitializer");

  @NonNls private static final String USE_IDEA_NEW_PROJECT_WIZARDS = "use.idea.newProjectWizard";
  @NonNls private static final String USE_JPS_MAKE_ACTIONS = "use.idea.jpsMakeActions";
  @NonNls private static final String USE_IDEA_NEW_FILE_POPUPS = "use.idea.newFilePopupActions";
  @NonNls private static final String USE_IDEA_PROJECT_STRUCTURE = "use.idea.projectStructure";

  @NonNls private static final String ANDROID_SDK_FOLDER_NAME = "sdk";

  /** Paths relative to the IDE installation folder where the Android SDK maybe present. */
  private static final String[] ANDROID_SDK_RELATIVE_PATHS =
    { ANDROID_SDK_FOLDER_NAME, File.separator + ".." + File.separator + ANDROID_SDK_FOLDER_NAME,};

  public static boolean isAndroidStudio() {
    return "AndroidStudio".equals(PlatformUtils.getPlatformPrefix());
  }

  @Override
  public void run() {
    if (!Boolean.getBoolean(USE_IDEA_NEW_PROJECT_WIZARDS)) {
      replaceIdeaNewProjectActions();
    }

    if (!Boolean.getBoolean(USE_IDEA_PROJECT_STRUCTURE)) {
      replaceProjectStructureActions();
    }

    if (!Boolean.getBoolean(USE_JPS_MAKE_ACTIONS)) {
      replaceIdeaMakeActions();
    }

    if (!Boolean.getBoolean(USE_IDEA_NEW_FILE_POPUPS)) {
      hideIdeaNewFilePopupActions();
    }

<<<<<<< HEAD
    createDynamicTemplateMenu();
=======
    replaceAction("ShowProjectStructureSettings", new AndroidShowStructureSettingsAction());
>>>>>>> 9cf5d7a4

    try {
      // Setup JDK and Android SDK if necessary
      setupSdks();
    } catch (Exception e) {
      LOG.error("Unexpected error while setting up SDKs: ", e);
    }

    registerAppClosing();

    // Always reset the Default scheme to match Android standards
    // User modifications won't be lost since they are made in a separate scheme (copied off of this default scheme)
    CodeStyleScheme scheme = CodeStyleSchemes.getInstance().getDefaultScheme();
    if (scheme != null) {
      CodeStyleSettings settings = scheme.getCodeStyleSettings();
      if (settings != null) {
        AndroidCodeStyleSettingsModifier.modify(settings);
      }
    }

    NodeRendererSettings.getInstance().addPluginRenderer(new ArrayMapRenderer("android.util.ArrayMap"));
    NodeRendererSettings.getInstance().addPluginRenderer(new ArrayMapRenderer("android.support.v4.util.ArrayMap"));

    checkAndSetAndroidSdkSources();
  }

<<<<<<< HEAD
  private static void createDynamicTemplateMenu() {
    DefaultActionGroup newGroup = (DefaultActionGroup)ActionManager.getInstance().getAction("NewGroup");
    newGroup.addSeparator();
    ActionGroup templateCreationMenu = TemplateManager.getInstance().getTemplateCreationMenu();
    assert templateCreationMenu != null;
    newGroup.add(templateCreationMenu, new Constraints(Anchor.AFTER, "NewDir"));
  }

=======
>>>>>>> 9cf5d7a4
  private static void replaceIdeaNewProjectActions() {
    // Unregister IntelliJ's version of the project actions and manually register our own.
    replaceAction("NewProject", new AndroidNewProjectAction());
    replaceAction("WelcomeScreen.CreateNewProject", new AndroidNewProjectAction());
    replaceAction("NewModule", new AndroidNewModuleAction());
    replaceAction("NewModuleInGroup", new AndroidNewModuleInGroupAction());
    replaceAction("ImportProject", new AndroidImportProjectAction());
    replaceAction("WelcomeScreen.ImportProject", new AndroidImportProjectAction());
    replaceAction("CreateLibraryFromFile", new CreateLibraryFromFilesAction());
    replaceAction("ImportModule", new AndroidImportModuleAction());

    hideAction(IdeActions.ACTION_GENERATE_ANT_BUILD, "Generate Ant Build...");
    hideAction("AddFrameworkSupport", "Add Framework Support...");
    hideAction("BuildArtifact", "Build Artifacts...");
    hideAction("RunTargetAction", "Run Ant Target");

    replaceProjectPopupActions();
  }

  private static void replaceProjectStructureActions() {
    replaceAction("ShowProjectStructureSettings", new AndroidShowStructureSettingsAction());

    AndroidTemplateProjectStructureAction showDefaultProjectStructureAction = new AndroidTemplateProjectStructureAction();
    showDefaultProjectStructureAction.getTemplatePresentation().setText("Default Project Structure...");
    replaceAction("TemplateProjectStructure", showDefaultProjectStructureAction);

    ActionManager am = ActionManager.getInstance();
    AnAction action = am.getAction("WelcomeScreen.Configure.IDEA");
    if (action instanceof DefaultActionGroup) {
      DefaultActionGroup projectSettingsGroup = (DefaultActionGroup)action;
      AnAction[] children = projectSettingsGroup.getChildren(null);
      if (children.length == 1 && children[0] instanceof TemplateProjectSettingsGroup) {
        projectSettingsGroup.replaceAction(children[0], new AndroidTemplateProjectSettingsGroup());
      }
    }
  }

  private static void replaceIdeaMakeActions() {
    // 'Build' > 'Make Project' action
    replaceAction("CompileDirty", new AndroidMakeProjectAction());

    // 'Build' > 'Make Modules' action
    replaceAction(IdeActions.ACTION_MAKE_MODULE, new AndroidMakeModuleAction());

    // 'Build' > 'Rebuild' action
    replaceAction(IdeActions.ACTION_COMPILE_PROJECT, new AndroidRebuildProjectAction());

    // 'Build' > 'Compile Modules' action
    hideAction(IdeActions.ACTION_COMPILE, "Compile Module(s)");
  }

  private static void replaceAction(String actionId, AnAction newAction) {
    ActionManager am = ActionManager.getInstance();
    AnAction oldAction = am.getAction(actionId);
    if (oldAction != null) {
      newAction.getTemplatePresentation().setIcon(oldAction.getTemplatePresentation().getIcon());
      am.unregisterAction(actionId);
    }
    am.registerAction(actionId, newAction);
  }

  private static void hideAction(@NotNull String actionId, @NotNull String backupText) {
    AnAction oldAction = ActionManager.getInstance().getAction(actionId);
    if (oldAction != null) {
      AnAction newAction = new AndroidActionRemover(oldAction, backupText);
      replaceAction(actionId, newAction);
    }
  }

  private static void replaceProjectPopupActions() {
    Deque<Pair<DefaultActionGroup, AnAction>> stack = new ArrayDeque<Pair<DefaultActionGroup, AnAction>>();
    stack.add(Pair.of((DefaultActionGroup)null, ActionManager.getInstance().getAction("ProjectViewPopupMenu")));
    while (!stack.isEmpty()) {
      Pair<DefaultActionGroup, AnAction> entry = stack.pop();
      DefaultActionGroup parent = entry.getFirst();
      AnAction action = entry.getSecond();
      if (action instanceof DefaultActionGroup) {
        DefaultActionGroup actionGroup = (DefaultActionGroup)action;
        for (AnAction child : actionGroup.getChildActionsOrStubs()) {
          stack.push(Pair.of(actionGroup, child));
        }
      }

      if (action instanceof MoveModuleToGroupTopLevel) {
        parent.remove(action);
        parent.add(new AndroidActionGroupRemover((ActionGroup)action, "Move Module to Group"),
                   new Constraints(Anchor.AFTER, "OpenModuleSettings"));
      } else if (action instanceof MarkRootGroup) {
        parent.remove(action);
        parent.add(new AndroidActionGroupRemover((ActionGroup)action, "Mark Directory As"),
                   new Constraints(Anchor.AFTER, "OpenModuleSettings"));
      }
    }
  }

  private static void setupSdks() {
    Sdk sdk = findFirstCompatibleAndroidSdk();
    if (sdk != null) {
      String androidHome = sdk.getHomePath();
      assert androidHome != null;
      DefaultSdks.createAndroidSdksForAllTargets(new File(FileUtil.toSystemDependentName(androidHome)));
      return;
    }
    // Called in a 'invokeLater' block, otherwise file chooser will hang forever.
    ApplicationManager.getApplication().invokeLater(new Runnable() {
      @Override
      public void run() {
        File androidSdkPath = getAndroidSdkPath();
        if (androidSdkPath == null) {
          return;
        }
        Sdk sdk = AndroidSdkUtils.createNewAndroidPlatform(androidSdkPath.getPath(), true);
        if (sdk != null) {
          // Rename the SDK to fit our default naming convention.
          if (sdk.getName().startsWith(AndroidSdkUtils.SDK_NAME_PREFIX)) {
            SdkModificator sdkModificator = sdk.getSdkModificator();
            sdkModificator.setName(AndroidSdkUtils.SDK_NAME_PREFIX +
                                   sdk.getName().substring(AndroidSdkUtils.SDK_NAME_PREFIX.length()));
            sdkModificator.commitChanges();

            // Rename the JDK that goes along with this SDK.
            AndroidSdkAdditionalData additionalData = (AndroidSdkAdditionalData)sdk.getSdkAdditionalData();
            if (additionalData != null) {
              Sdk jdk = additionalData.getJavaSdk();
              if (jdk != null) {
                sdkModificator = jdk.getSdkModificator();
                sdkModificator.setName(AndroidSdkUtils.DEFAULT_JDK_NAME);
                sdkModificator.commitChanges();
              }
            }

            // Fill out any missing build APIs for this new SDK.
            DefaultSdks.createAndroidSdksForAllTargets(androidSdkPath);
          }
        }
      }
    });
  }

  @Nullable
  private static Sdk findFirstCompatibleAndroidSdk() {
    for (Sdk sdk : AndroidSdkUtils.getAllAndroidSdks()) {
      String sdkPath = sdk.getHomePath();
      if (VersionCheck.isCompatibleVersion(sdkPath)) {
        return sdk;
      }
    }
    return null;
  }

  @Nullable
  private static File getAndroidSdkPath() {
    String studioHome = PathManager.getHomePath();
    if (StringUtil.isEmpty(studioHome)) {
      LOG.info("Unable to find Studio home directory");
    }
    else {
      LOG.info(String.format("Found Studio home directory at: '1$%s'", studioHome));
      for (String path : ANDROID_SDK_RELATIVE_PATHS) {
        File dir = new File(studioHome, path);
        String absolutePath = dir.getAbsolutePath();
        LOG.info(String.format("Looking for Android SDK at '1$%s'", absolutePath));
        if (AndroidSdkType.getInstance().isValidSdkHome(absolutePath) && VersionCheck.isCompatibleVersion(dir)) {
          LOG.info(String.format("Found Android SDK at '1$%s'", absolutePath));
          return new File(absolutePath);
        }
      }
    }
    LOG.info("Unable to locate SDK within the Android studio installation.");

    String androidHomeValue = System.getenv(SdkConstants.ANDROID_HOME_ENV);
    String msg = String.format("Checking if ANDROID_HOME is set: '%1$s' is '%2$s'", SdkConstants.ANDROID_HOME_ENV, androidHomeValue);
    LOG.info(msg);

    if (!StringUtil.isEmpty(androidHomeValue) &&
        AndroidSdkType.getInstance().isValidSdkHome(androidHomeValue) &&
        VersionCheck.isCompatibleVersion(androidHomeValue)) {
      LOG.info("Using Android SDK specified by the environment variable.");
      return new File(FileUtil.toSystemDependentName(androidHomeValue));
    }

    String sdkPath = getLastSdkPathUsedByAndroidTools();
    if (!StringUtil.isEmpty(sdkPath) &&
        AndroidSdkType.getInstance().isValidSdkHome(androidHomeValue) &&
        VersionCheck.isCompatibleVersion(sdkPath)) {
      msg = String.format("Last SDK used by Android tools: '%1$s'", sdkPath);
    } else {
      msg = "Unable to locate last SDK used by Android tools";
    }
    LOG.info(msg);
    return sdkPath == null ? null : new File(FileUtil.toSystemDependentName(sdkPath));
  }

  /**
   * Returns the value for property 'lastSdkPath' as stored in the properties file at $HOME/.android/ddms.cfg, or {@code null} if the file
   * or property doesn't exist.
   *
   * This is only useful in a scenario where existing users of ADT/Eclipse get Studio, but without the bundle. This method duplicates some
   * functionality of {@link com.android.prefs.AndroidLocation} since we don't want any file system writes to happen during this process.
   */
  @Nullable
  private static String getLastSdkPathUsedByAndroidTools() {
    String userHome = SystemProperties.getUserHome();
    if (userHome == null) {
      return null;
    }
    File f = new File(new File(userHome, ".android"), "ddms.cfg");
    if (!f.exists()) {
      return null;
    }
    Properties properties = new Properties();
    FileInputStream fis = null;
    try {
      //noinspection IOResourceOpenedButNotSafelyClosed
      fis = new FileInputStream(f);
      properties.load(fis);
    } catch (IOException e) {
      return null;
    } finally {
      Closeables.closeQuietly(fis);
    }
    return properties.getProperty("lastSdkPath");
  }

  /**
   * Remove popup actions that we don't use
   */
  private static void hideIdeaNewFilePopupActions() {
    ActionManager am = ActionManager.getInstance();

    // Hide groups of actions which aren't useful to Android Studio
    am.getActionOrStub("NewXml").getTemplatePresentation().setEnabledAndVisible(false); // Not used by our XML. Offers HTML files
    AnAction guiNewActions = am.getActionOrStub("GuiDesigner.NewActions");
    if (guiNewActions != null) {
      guiNewActions.getTemplatePresentation().setEnabledAndVisible(false); // Swing GUI templates
    }

    // Hide individual actions that aren't part of a group
    replaceAction("Groovy.NewClass", new EmptyAction());
    replaceAction("Groovy.NewScript", new EmptyAction());
  }

  /**
   * Registers an appClosing callback on the app lifecycle.
   * Uses it to stop gradle daemons of currently opened projects.
   */
  private static void registerAppClosing() {
    MessageBusConnection connection = ApplicationManager.getApplication().getMessageBus().connect();
    connection.subscribe(AppLifecycleListener.TOPIC, new AppLifecycleListener.Adapter() {
      @Override
      public void appClosing() {
        try {
          GradleUtil.stopAllGradleDaemons(false);
        }
        catch (IOException e) {
          LOG.error("Failed to stop Gradle daemons", e);
        }
      }
    });
  }


  private static void checkAndSetAndroidSdkSources() {
    for (Sdk sdk : AndroidSdkUtils.getAllAndroidSdks()) {
      checkAndSetSources(sdk);
    }
  }

  private static void checkAndSetSources(@NotNull Sdk sdk) {
    VirtualFile[] storedSources = sdk.getRootProvider().getFiles(OrderRootType.SOURCES);
    if (storedSources.length > 0) {
      return;
    }

    SdkAdditionalData sdkData = sdk.getSdkAdditionalData();
    if (sdkData instanceof AndroidSdkAdditionalData) {
      AndroidSdkAdditionalData androidSdkData = (AndroidSdkAdditionalData)sdkData;
      AndroidPlatform platform = androidSdkData.getAndroidPlatform();
      if (platform != null) {
        SdkModificator sdkModificator = sdk.getSdkModificator();
        IAndroidTarget target = platform.getTarget();
        AndroidSdkUtils.findAndSetPlatformSources(target, sdkModificator);
        sdkModificator.commitChanges();
      }
    }
  }
}<|MERGE_RESOLUTION|>--- conflicted
+++ resolved
@@ -98,11 +98,7 @@
       hideIdeaNewFilePopupActions();
     }
 
-<<<<<<< HEAD
-    createDynamicTemplateMenu();
-=======
     replaceAction("ShowProjectStructureSettings", new AndroidShowStructureSettingsAction());
->>>>>>> 9cf5d7a4
 
     try {
       // Setup JDK and Android SDK if necessary
@@ -129,17 +125,6 @@
     checkAndSetAndroidSdkSources();
   }
 
-<<<<<<< HEAD
-  private static void createDynamicTemplateMenu() {
-    DefaultActionGroup newGroup = (DefaultActionGroup)ActionManager.getInstance().getAction("NewGroup");
-    newGroup.addSeparator();
-    ActionGroup templateCreationMenu = TemplateManager.getInstance().getTemplateCreationMenu();
-    assert templateCreationMenu != null;
-    newGroup.add(templateCreationMenu, new Constraints(Anchor.AFTER, "NewDir"));
-  }
-
-=======
->>>>>>> 9cf5d7a4
   private static void replaceIdeaNewProjectActions() {
     // Unregister IntelliJ's version of the project actions and manually register our own.
     replaceAction("NewProject", new AndroidNewProjectAction());
