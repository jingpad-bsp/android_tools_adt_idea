--- conflicted
+++ resolved
@@ -128,14 +128,10 @@
     myInitializationComplete = true;
   }
 
-<<<<<<< HEAD
   protected WizardPath[] setupWizardPaths(@Nullable Project project, @Nullable Icon sidePanelIcon, Disposable disposable) {
-=======
-  protected WizardPath[] setupWizardPaths(Project project, Icon sidePanelIcon, Disposable disposable) {
     if (myInGlobalWizard) {
       return new WizardPath[0];
     }
->>>>>>> 6cdf4916
     ImportSourceModulePath importSourcesPath =
       new ImportSourceModulePath(myImportSource, myWizardState, new WizardContext(project), disposable, this);
     return new WizardPath[]{importSourcesPath};
